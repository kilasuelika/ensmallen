--- conflicted
+++ resolved
@@ -103,7 +103,6 @@
     }
     iterate /= (numSnapshots + 1);
 
-<<<<<<< HEAD
     // Calculate final objective.
     overallObjective = 0;
     for (size_t i = 0; i < function.NumFunctions(); ++i)
@@ -111,14 +110,6 @@
       const typename MatType::elem_type objective = function.Evaluate(
           iterate, i, 1);
       overallObjective += objective;
-=======
-    // Calculate final objective if exactObjective is true.
-    if (exactObjective)
-    {
-      overallObjective = 0;
-      for (size_t i = 0; i < function.NumFunctions(); ++i)
-        overallObjective += function.Evaluate(iterate, i, 1);
->>>>>>> 63e4d460
     }
   }
 
