/**
 * @file adaptive_stepsize.hpp
 * @author Marcus Edel
 *
 * Definition of the adaptive stepsize technique as described in:
 * "Big Batch SGD: Automated Inference using Adaptive Batch Sizes" by
 * S. De et al.
 *
 * ensmallen is free software; you may redistribute it and/or modify it under
 * the terms of the 3-clause BSD license.  You should have received a copy of
 * the 3-clause BSD license along with ensmallen.  If not, see
 * http://www.opensource.org/licenses/BSD-3-Clause for more information.
 */
#ifndef ENSMALLEN_BIGBATCH_SGD_ADAPTIVE_STEPSIZE_HPP
#define ENSMALLEN_BIGBATCH_SGD_ADAPTIVE_STEPSIZE_HPP

namespace ens {

/**
 * Definition of the adaptive stepize technique, a non-monotonic stepsize scheme
 * that uses curvature estimates to propose new stepsize choices.
 * direction.
 *
 * For more information, please refer to:
 *
 * @code
 * @article{De2017,
 *   title   = {Big Batch {SGD:} Automated Inference using Adaptive Batch
 *              Sizes},
 *   author  = {Soham De and Abhay Kumar Yadav and David W. Jacobs and
                Tom Goldstein},
 *   journal = {CoRR},
 *   year    = {2017},
 *   url     = {http://arxiv.org/abs/1610.05792},
 * }
 * @endcode
 */
class AdaptiveStepsize
{
 public:
  /**
   * Construct the AdaptiveStepsize object with the given function and
   * parameters. The defaults here are not necessarily good for the given
   * problem, so it is suggested that the values used be tailored to the task at
   * hand.
   *
   * @param backtrackStepSize The backtracking step size for each iteration.
   * @param searchParameter The backtracking search parameter for each
   *        iteration.
   */
  AdaptiveStepsize(const double backtrackStepSize = 0.5,
                   const double searchParameter = 0.1) :
      backtrackStepSize(backtrackStepSize),
      searchParameter(searchParameter)
  { /* Nothing to do here. */ }

  /**
   * This function is called in each iteration.
   *
   * @tparam DecomposableFunctionType Type of the function to be optimized.
   * @param function Function to be optimized (minimized).
   * @param stepSize Step size to be used for the given iteration.
   * @param iterate Parameters that minimize the function.
   * @param gradient The gradient matrix.
   * @param gradientNorm The gradient norm to be used for the given iteration.
   * @param offset The batch offset to be used for the given iteration.
   * @param batchSize Batch size to be used for the given iteration.
   * @param backtrackingBatchSize Backtracking batch size to be used for the
   *        given iteration.
   * @param reset Reset the step size decay parameter.
   */
  template<typename DecomposableFunctionType,
           typename MatType,
           typename GradType>
  void Update(DecomposableFunctionType& function,
              double& stepSize,
<<<<<<< HEAD
              MatType& iterate,
              const GradType& gradient,
              const double gradientNorm,
              const double sampleVariance,
=======
              arma::mat& iterate,
              arma::mat& gradient,
              double& gradientNorm,
              double& sampleVariance,
>>>>>>> 7f858021
              const size_t offset,
              const size_t batchSize,
              const size_t backtrackingBatchSize,
              const bool /* reset */)
  {
    Backtracking(function, stepSize, iterate, gradient, gradientNorm, offset,
        backtrackingBatchSize);

    // Update the iterate.
    iterate -= stepSize * gradient;

    // Update Gradient & calculate curvature of quadratic approximation.
    arma::mat functionGradient(iterate.n_rows, iterate.n_cols);
    arma::mat gradPrevIterate(iterate.n_rows, iterate.n_cols);
    arma::mat functionGradientPrev(iterate.n_rows, iterate.n_cols);

    double vB = 0;
    arma::mat delta0, delta1;

    // Initialize previous iterate, if not already initialized.
    if (iteratePrev.is_empty())
    {
      iteratePrev.zeros(iterate.n_rows, iterate.n_cols);
    }

    // Compute the stochastic gradient estimation.
    function.Gradient(iterate, offset, gradient, 1);
    function.Gradient(iteratePrev, offset, gradPrevIterate, 1);

    delta1 = gradient;

    for (size_t j = 1, k = 1; j < backtrackingBatchSize; ++j, ++k)
    {
      function.Gradient(iterate, offset + j, functionGradient, 1);
      delta0 = delta1 + (functionGradient - delta1) / k;

      // Compute sample variance.
      vB += arma::norm(functionGradient - delta1, 2.0) *
          arma::norm(functionGradient - delta0, 2.0);

      delta1 = delta0;
      gradient += functionGradient;

      // Used for curvature calculation.
      function.Gradient(iteratePrev, offset + j, functionGradientPrev, 1);
      gradPrevIterate += functionGradientPrev;
    }

    // Update sample variance & norm of the gradient.
    sampleVariance = vB;
    gradientNorm = std::pow(arma::norm(gradient / backtrackingBatchSize, 2), 2.0);

    // Compute curvature.
    double v = arma::trace(arma::trans(iterate - iteratePrev) *
        (gradient - gradPrevIterate)) /
        std::pow(arma::norm(iterate - iteratePrev, 2), 2.0);

    // Update previous iterate.
    iteratePrev = iterate;

    // TODO: Develop an absolute strategy to deal with stepSizeDecay updates in
    // case we arrive at local minima. See #1469 for more details.
    double stepSizeDecay = 0;
    if (gradientNorm && sampleVariance && batchSize)
    {
      if (batchSize < function.NumFunctions())
      {
        stepSizeDecay = (1 - (1 / ((double) batchSize - 1) * sampleVariance) /
            (batchSize * gradientNorm)) / v;
      }
      else
      {
        stepSizeDecay = 1 / v;
      }
    }

    // Stepsize smoothing.
    stepSize *= (1 - ((double) batchSize / function.NumFunctions()));
    stepSize += stepSizeDecay * ((double) batchSize / function.NumFunctions());

    Backtracking(function, stepSize, iterate, gradient, gradientNorm, offset,
        backtrackingBatchSize);
  }

  //! Get the backtracking step size.
  double BacktrackStepSize() const { return backtrackStepSize; }
  //! Modify the backtracking step size.
  double& BacktrackStepSize() { return backtrackStepSize; }

  //! Get the search parameter.
  double SearchParameter() const { return searchParameter; }
  //! Modify the search parameter.
  double& SearchParameter() { return searchParameter; }

 private:
  /**
   * Definition of the backtracking line search algorithm based on the
   * Armijo–Goldstein condition to determine the maximum amount to move along
   * the given search direction.
   *
   * @tparam DecomposableFunctionType Type of the function to be optimized.
   * @param function Function to be optimized (minimized).
   * @param stepSize Step size to be used for the given iteration.
   * @param iterate Parameters that minimize the function.
   * @param gradient The gradient matrix.
   * @param gradientNorm The gradient norm to be used for the given iteration.
   * @param offset The batch offset to be used for the given iteration.
   * @param backtrackingBatchSize The backtracking batch size.
   */
  template<typename DecomposableFunctionType,
           typename MatType,
           typename GradType>
  void Backtracking(DecomposableFunctionType& function,
                    double& stepSize,
                    const MatType& iterate,
                    const GradType& gradient,
                    const double gradientNorm,
                    const size_t offset,
                    const size_t backtrackingBatchSize)
  {
    typedef typename MatType::elem_type ElemType;

    ElemType overallObjective = function.Evaluate(iterate,
        offset, backtrackingBatchSize);

    MatType iterateUpdate = iterate - (stepSize * gradient);
    ElemType overallObjectiveUpdate = function.Evaluate(iterateUpdate, offset,
        backtrackingBatchSize);

    while (overallObjectiveUpdate >
        (overallObjective - searchParameter * stepSize * gradientNorm))
    {
      stepSize *= backtrackStepSize;

      iterateUpdate = iterate - (stepSize * gradient);
      overallObjectiveUpdate = function.Evaluate(iterateUpdate, offset,
          backtrackingBatchSize);
    }
  }

  //! Last function parameters value.
  arma::mat iteratePrev;

  //! The backtracking step size for each iteration.
  double backtrackStepSize;

  //! The search parameter for each iteration.
  double searchParameter;
};

} // namespace ens

#endif // ENSMALLEN_BIGBATCH_SGD_ADAPTIVE_STEPSIZE_HPP<|MERGE_RESOLUTION|>--- conflicted
+++ resolved
@@ -74,17 +74,10 @@
            typename GradType>
   void Update(DecomposableFunctionType& function,
               double& stepSize,
-<<<<<<< HEAD
               MatType& iterate,
               const GradType& gradient,
-              const double gradientNorm,
-              const double sampleVariance,
-=======
-              arma::mat& iterate,
-              arma::mat& gradient,
               double& gradientNorm,
               double& sampleVariance,
->>>>>>> 7f858021
               const size_t offset,
               const size_t batchSize,
               const size_t backtrackingBatchSize,
