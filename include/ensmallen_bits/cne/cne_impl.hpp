--- conflicted
+++ resolved
@@ -83,22 +83,16 @@
         "children. Increase population size.");
   }
 
-<<<<<<< HEAD
   BaseMatType& iterate = (BaseMatType&) iterateIn;
 
-  // Set the population size and fill random values [0,1].
+  // Generate the population based on a Gaussian distribution around the given
+  // starting point.
   std::vector<BaseMatType> population;
   for (size_t i = 0 ; i < populationSize; ++i)
   {
     population.push_back(arma::randu<BaseMatType>(iterate.n_rows,
-        iterate.n_cols));
-  }
-=======
-  // Generate the population based on a Gaussian distribution around the given
-  // starting point.
-  population = arma::randn(iterate.n_rows, iterate.n_cols, populationSize);
-  population.each_slice() += iterate;
->>>>>>> f7019c05
+        iterate.n_cols) + iterate);
+  }
 
   // Store the number of elements in the objective matrix.
   elements = iterate.n_rows * iterate.n_cols;
